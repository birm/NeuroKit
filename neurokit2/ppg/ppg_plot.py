# -*- coding: utf-8 -*-
import matplotlib.pyplot as plt
import numpy as np
import pandas as pd


def ppg_plot(ppg_signals, sampling_rate=None, static=True):
    """**Visualize photoplethysmogram (PPG) data**
    Parameters
    ----------
    ppg_signals : DataFrame
        DataFrame obtained from :func:`.ppg_process`.
    sampling_rate : int
        The sampling frequency of the PPG (in Hz, i.e., samples/second). Needs to be supplied if
        the data should be plotted over time in seconds. Otherwise the data is plotted over samples.
        Defaults to ``None``.
    static : bool
        If True, a static plot will be generated with matplotlib.
        If False, an interactive plot will be generated with plotly.
        Defaults to True.
    Returns
    -------
    fig
        Figure representing a plot of the processed PPG signals.
    Examples
    --------
    .. ipython:: python
      import neurokit2 as nk
      # Simulate data
      ppg = nk.ppg_simulate(duration=10, sampling_rate=1000, heart_rate=70)
      # Process signal
      signals, info = nk.ppg_process(ppg, sampling_rate=1000)
      # Plot
      @savefig p_ppg_plot1.png scale=100%
      nk.ppg_plot(signals)
      @suppress
      plt.close()
    See Also
    --------
    ppg_process
    """

    # Sanity-check input.
    if not isinstance(ppg_signals, pd.DataFrame):
        raise ValueError(
            "NeuroKit error: The `ppg_signals` argument must" " be the DataFrame returned by `ppg_process()`."
        )
    # X-axis
    if sampling_rate is not None:
        x_axis = np.linspace(0, ppg_signals.shape[0] / sampling_rate, ppg_signals.shape[0])
    else:
        x_axis = np.arange(0, ppg_signals.shape[0])
    # Get peak indices
    peaks = np.where(ppg_signals["PPG_Peaks"] == 1)[0]

    if static:
        # Prepare figure
        fig, (ax0, ax1) = plt.subplots(nrows=2, ncols=1, sharex=True)
        if sampling_rate is not None:
            ax0.set_xlabel("Time (seconds)")
            ax1.set_xlabel("Time (seconds)")
        elif sampling_rate is None:
            ax0.set_xlabel("Samples")
            ax1.set_xlabel("Samples")
        fig.suptitle("Photoplethysmogram (PPG)", fontweight="bold")
        plt.subplots_adjust(hspace=0.4)

        # Plot cleaned and raw PPG
        ax0.set_title("Raw and Cleaned Signal")
        ax0.plot(x_axis, ppg_signals["PPG_Raw"], color="#B0BEC5", label="Raw", zorder=1)
        ax0.plot(
            x_axis, ppg_signals["PPG_Clean"], color="#FB1CF0", label="Cleaned", zorder=1, linewidth=1.5,
        )

<<<<<<< HEAD
        # Plot peaks
        ax0.scatter(
            x_axis[peaks], ppg_signals["PPG_Clean"][peaks], color="#D60574", label="Peaks", zorder=2,
        )
        ax0.legend(loc="upper right")
=======
    fig.suptitle("Photoplethysmogram (PPG)", fontweight="bold")
    plt.tight_layout(h_pad=0.4)
>>>>>>> 4db43f59

        # Rate
        ax1.set_title("Heart Rate")
        ppg_rate_mean = ppg_signals["PPG_Rate"].mean()
        ax1.plot(
            x_axis, ppg_signals["PPG_Rate"], color="#FB661C", label="Rate", linewidth=1.5,
        )
        ax1.axhline(y=ppg_rate_mean, label="Mean", linestyle="--", color="#FBB41C")
        ax1.legend(loc="upper right")
    else:
        try:
            import plotly.graph_objects as go

            from plotly.subplots import make_subplots

        except ImportError as e:
            raise ImportError(
                "NeuroKit error: ppg_plot(): the 'plotly'",
                " module is required when 'static' is False.",
                " Please install it first (`pip install plotly`).",
            ) from e

        fig = make_subplots(rows=2, cols=1, shared_xaxes=True, subplot_titles=("Raw and Cleaned Signal", "Rate"),)

        # Plot cleaned and raw PPG
        fig.add_trace(go.Scatter(x=x_axis, y=ppg_signals["PPG_Raw"], name="Raw"), row=1, col=1)
        fig.add_trace(
            go.Scatter(x=x_axis, y=ppg_signals["PPG_Clean"], name="Cleaned", marker_color="#FB1CF0",), row=1, col=1,
        )

        # Plot peaks
        fig.add_trace(
            go.Scatter(
                x=x_axis[peaks],
                y=ppg_signals["PPG_Clean"][peaks],
                name="Peaks",
                mode="markers",
                marker_color="#D60574",
            ),
            row=1,
            col=1,
        )

        # Rate
        ppg_rate_mean = ppg_signals["PPG_Rate"].mean()
        fig.add_trace(
            go.Scatter(x=x_axis, y=ppg_signals["PPG_Rate"], name="Rate", mode="lines", marker_color="#FB661C",),
            row=2,
            col=1,
        )
        fig.add_hline(
            y=ppg_rate_mean, line_dash="dash", line_color="#FBB41C", name="Mean", row=2, col=1,
        )
        fig.update_layout(title_text="Photoplethysmogram (PPG)", height=500, width=750)
        if sampling_rate is not None:
            fig.update_xaxes(title_text="Time (seconds)", row=1, col=1)
            fig.update_xaxes(title_text="Time (seconds)", row=2, col=1)
        elif sampling_rate is None:
            fig.update_xaxes(title_text="Samples", row=1, col=1)
            fig.update_xaxes(title_text="Samples", row=2, col=1)
        return fig<|MERGE_RESOLUTION|>--- conflicted
+++ resolved
@@ -43,13 +43,15 @@
     # Sanity-check input.
     if not isinstance(ppg_signals, pd.DataFrame):
         raise ValueError(
-            "NeuroKit error: The `ppg_signals` argument must" " be the DataFrame returned by `ppg_process()`."
+            "NeuroKit error: The `ppg_signals` argument must"
+            " be the DataFrame returned by `ppg_process()`."
         )
     # X-axis
     if sampling_rate is not None:
         x_axis = np.linspace(0, ppg_signals.shape[0] / sampling_rate, ppg_signals.shape[0])
     else:
         x_axis = np.arange(0, ppg_signals.shape[0])
+
     # Get peak indices
     peaks = np.where(ppg_signals["PPG_Peaks"] == 1)[0]
 
@@ -63,38 +65,45 @@
             ax0.set_xlabel("Samples")
             ax1.set_xlabel("Samples")
         fig.suptitle("Photoplethysmogram (PPG)", fontweight="bold")
-        plt.subplots_adjust(hspace=0.4)
+        plt.tight_layout(h_pad=0.4)
 
         # Plot cleaned and raw PPG
         ax0.set_title("Raw and Cleaned Signal")
         ax0.plot(x_axis, ppg_signals["PPG_Raw"], color="#B0BEC5", label="Raw", zorder=1)
         ax0.plot(
-            x_axis, ppg_signals["PPG_Clean"], color="#FB1CF0", label="Cleaned", zorder=1, linewidth=1.5,
+            x_axis,
+            ppg_signals["PPG_Clean"],
+            color="#FB1CF0",
+            label="Cleaned",
+            zorder=1,
+            linewidth=1.5,
         )
 
-<<<<<<< HEAD
         # Plot peaks
         ax0.scatter(
-            x_axis[peaks], ppg_signals["PPG_Clean"][peaks], color="#D60574", label="Peaks", zorder=2,
+            x_axis[peaks],
+            ppg_signals["PPG_Clean"][peaks],
+            color="#D60574",
+            label="Peaks",
+            zorder=2,
         )
         ax0.legend(loc="upper right")
-=======
-    fig.suptitle("Photoplethysmogram (PPG)", fontweight="bold")
-    plt.tight_layout(h_pad=0.4)
->>>>>>> 4db43f59
 
         # Rate
         ax1.set_title("Heart Rate")
         ppg_rate_mean = ppg_signals["PPG_Rate"].mean()
         ax1.plot(
-            x_axis, ppg_signals["PPG_Rate"], color="#FB661C", label="Rate", linewidth=1.5,
+            x_axis,
+            ppg_signals["PPG_Rate"],
+            color="#FB661C",
+            label="Rate",
+            linewidth=1.5,
         )
         ax1.axhline(y=ppg_rate_mean, label="Mean", linestyle="--", color="#FBB41C")
         ax1.legend(loc="upper right")
     else:
         try:
             import plotly.graph_objects as go
-
             from plotly.subplots import make_subplots
 
         except ImportError as e:
@@ -104,12 +113,24 @@
                 " Please install it first (`pip install plotly`).",
             ) from e
 
-        fig = make_subplots(rows=2, cols=1, shared_xaxes=True, subplot_titles=("Raw and Cleaned Signal", "Rate"),)
+        fig = make_subplots(
+            rows=2,
+            cols=1,
+            shared_xaxes=True,
+            subplot_titles=("Raw and Cleaned Signal", "Rate"),
+        )
 
         # Plot cleaned and raw PPG
         fig.add_trace(go.Scatter(x=x_axis, y=ppg_signals["PPG_Raw"], name="Raw"), row=1, col=1)
         fig.add_trace(
-            go.Scatter(x=x_axis, y=ppg_signals["PPG_Clean"], name="Cleaned", marker_color="#FB1CF0",), row=1, col=1,
+            go.Scatter(
+                x=x_axis,
+                y=ppg_signals["PPG_Clean"],
+                name="Cleaned",
+                marker_color="#FB1CF0",
+            ),
+            row=1,
+            col=1,
         )
 
         # Plot peaks
@@ -128,12 +149,23 @@
         # Rate
         ppg_rate_mean = ppg_signals["PPG_Rate"].mean()
         fig.add_trace(
-            go.Scatter(x=x_axis, y=ppg_signals["PPG_Rate"], name="Rate", mode="lines", marker_color="#FB661C",),
+            go.Scatter(
+                x=x_axis,
+                y=ppg_signals["PPG_Rate"],
+                name="Rate",
+                mode="lines",
+                marker_color="#FB661C",
+            ),
             row=2,
             col=1,
         )
         fig.add_hline(
-            y=ppg_rate_mean, line_dash="dash", line_color="#FBB41C", name="Mean", row=2, col=1,
+            y=ppg_rate_mean,
+            line_dash="dash",
+            line_color="#FBB41C",
+            name="Mean",
+            row=2,
+            col=1,
         )
         fig.update_layout(title_text="Photoplethysmogram (PPG)", height=500, width=750)
         if sampling_rate is not None:
